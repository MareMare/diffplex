--- conflicted
+++ resolved
@@ -8,21 +8,13 @@
         [Conditional("LOG")]
         public static void WriteLine(string format, params object[] args)
         {
-<<<<<<< HEAD
-             Write(format + Environment.NewLine, args);
-=======
             System.Diagnostics.Debug.WriteLine(format, args);
->>>>>>> 5e106b73
         }
 
         [Conditional("LOG")]
         public static void Write(string format, params object[] args)
         {
-<<<<<<< HEAD
-            Console.Write(format, args);
-=======
             // not implemented
->>>>>>> 5e106b73
         }
     }
 }